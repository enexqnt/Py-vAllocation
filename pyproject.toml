--- conflicted
+++ resolved
@@ -6,11 +6,8 @@
 
 [project]
 name = "py-vallocation"
-<<<<<<< HEAD
 version = "0.1.1"
-=======
-version = "0.1.0a4"
->>>>>>> fd32bddc
+
 description = "Python package for asset allocation with a primary focus on integrating investor views."
 
 readme = "README.md"
