# entropy_pooling and _dual_objective functions are adapted from fortitudo-tech https://github.com/fortitudo-tech/fortitudo.tech

from collections.abc import Sequence
from typing import Any, Callable, Dict, List, Optional, Tuple, Union

import numpy as np
from scipy.optimize import Bounds, minimize

import pandas as pd

def _entropy_pooling_dual_objective(
    lagrange_multipliers: np.ndarray,
    log_p_col: np.ndarray,
    lhs: np.ndarray,
    rhs_squeezed: np.ndarray,
) -> Tuple[float, np.ndarray]:
    r"""Return dual objective value and gradient for entropy pooling.

    This function computes the dual objective function and its gradient, which are
    necessary for the optimization process in Entropy Pooling (EP). The core idea
    of EP is to find a new probability distribution that incorporates user views
    while minimizing the Kullback-Leibler (KL) divergence (relative entropy) from
    a prior distribution. This constrained optimization problem
    can be efficiently solved by minimizing its dual formulation.

    Let :math:`p^{(0)} \in (0,1)^{S}` be the prior probabilities, where :math:`S`
    is the number of scenarios. Let the constraints from the views be represented
    by a matrix :math:`A \in \mathbb{R}^{K \times S}` and a vector
    :math:`b \in \mathbb{R}^{K}`, where :math:`K` is the total number of
    constraints (equality and inequality). For a vector of Lagrange multipliers
    :math:`\lambda \in \mathbb{R}^{K}` (``lagrange_multipliers``), the intermediate
    variable :math:`x(\lambda)` is defined as:

    .. math::

       x(\lambda) \;:=\; \exp\bigl(\log p^{(0)} - 1 - A^\top \lambda\bigr),

    where :math:`\log p^{(0)}` corresponds to ``log_p_col`` and :math:`A`
    corresponds to ``lhs``. This formulation for :math:`x(\lambda)` arises from the
    first-order optimality conditions of the Lagrangian in the primal entropy
    minimization problem.

    The dual objective function, denoted :math:`\varphi(\lambda)`, which is
    strictly convex, is given by:

    .. math::

       \varphi(\lambda) \;=\; \mathbf 1^\top x(\lambda) + \lambda^\top b.

    Here, :math:`\mathbf{1}` is a vector of ones, and :math:`b` corresponds to
    ``rhs_squeezed``. The term :math:`\mathbf 1^\top x(\lambda)` represents the sum
    of the elements of :math:`x(\lambda)`, and :math:`\lambda^\top b` is the dot
    product of the Lagrange multipliers and the constraint targets.

    The gradient of the dual objective function, :math:`\nabla \varphi(\lambda)`, is
    derived from the dual formulation and used by the optimizer for efficient
    minimization. It is given by:

    .. math::

       \nabla \varphi(\lambda) = b - A\,x(\lambda).

    A scaling factor of ``1e3`` is applied to both the objective value and the
    gradient. This is a common numerical practice to improve the stability of the
    optimization algorithm (e.g., preventing very small numbers from causing
    precision issues), and it does not affect the location of the minimizer
    for the dual problem.

    Parameters
    ----------
    lagrange_multipliers : (K,) ndarray
        The current vector of Lagrange multipliers, :math:`\lambda`, at which the
        objective and gradient are to be evaluated.
    log_p_col : (S, 1) ndarray
        The natural logarithm of the prior probabilities :math:`p^{(0)}`, provided
        as a column vector.
    lhs : (K, S) ndarray
        The left-hand side matrix :math:`A` representing the coefficients of the
        linear constraints. This matrix combines both equality and inequality
        constraints.
    rhs_squeezed : (K,) ndarray
        The right-hand side vector :math:`b` representing the target values for the
        linear constraints. This vector combines targets for both equality and
        inequality constraints.

    Returns
    -------
    value : float
        The scaled value of the dual objective function, i.e., ``1e3 * varphi(lambda)``.
    gradient : (K,) ndarray
        The scaled gradient of the dual objective function, i.e., ``1e3 * nabla varphi(lambda)``.

    Notes
    -----
    This function is intended for internal use by the `scipy.optimize.minimize`
    solver within the `entropy_pooling` function. It is based on the dual problem
    formulation for entropy minimization as described in.
    """
    lagrange_multipliers_col = lagrange_multipliers[:, np.newaxis]

    x = np.exp(log_p_col - 1.0 - lhs.T @ lagrange_multipliers_col)

    rhs_vec = np.atleast_1d(rhs_squeezed)
<<<<<<< HEAD
    # The objective function to be minimized is the negative of the dual Lagrangian
    objective_value = -(-np.sum(x) - lagrange_multipliers @ rhs_vec)
    # The gradient is computed for the minimization objective
=======
    objective_value = np.sum(x) + lagrange_multipliers @ rhs_vec
>>>>>>> fd32bddc
    gradient_vector = rhs_vec - (lhs @ x).squeeze()

    return 1000.0 * objective_value, 1000.0 * gradient_vector

def entropy_pooling(
    p: np.ndarray,
    A: np.ndarray,
    b: np.ndarray,
    G: Optional[np.ndarray] = None,
    h: Optional[np.ndarray] = None,
    method: Optional[str] = None,
) -> np.ndarray:
    r"""Return posterior probabilities via the entropy‑pooling algorithm.

    This function serves as a wrapper around :func:`scipy.optimize.minimize` to
    solve the dual optimization problem of *Entropy Pooling* (EP), a method
    developed by Attilio Meucci. EP aims to find a new probability
    distribution that is as "close" as possible to a given prior distribution,
    while satisfying a set of linear constraints (views). The "closeness"
    is measured by the Kullback-Leibler (KL) divergence, also known as relative entropy.

    The problem is formulated as minimizing the relative entropy
    :math:`D_{\mathrm{KL}}(q\,\|\,p^{(0)})` subject to linear equality constraints
    :math:`Eq = b` and inequality constraints :math:`Gq \le h`.
    This function solves the dual of this problem using numerical optimization.

    Equality constraints are represented by the matrix ``A`` and vector ``b``.
    Inequality constraints are represented by ``G`` and ``h``. For inequality
    constraints :math:`Gq \le h`, the corresponding Lagrange multipliers are
    constrained to be non-negative.

    The optimization is performed using quasi-Newton methods from `scipy.optimize.minimize`.
    Only ``'TNC'`` (Truncated Newton) and ``'L-BFGS-B'``
    (Limited-memory Broyden–Fletcher–Goldfarb–Shanno algorithm with box
    constraints) are supported, as they allow for box bounds on the Lagrange
    multipliers.

    Parameters
    ----------
    p : (S,) or (S, 1) ndarray
        The prior probability vector, :math:`p^{(0)} \in (0,1)^S`, where :math:`S`
        is the number of scenarios. This vector is typically uniform
        but can be any valid probability distribution (i.e., elements sum to 1 and are positive).
    A : ndarray
        The matrix :math:`E` for the equality constraints, :math:`Eq = b`. Its
        shape is :math:`(K_{eq}, S)`, where :math:`K_{eq}` is the number of
        equality constraints.
    b : ndarray
        The target vector :math:`b` for the equality constraints. Its shape is
        :math:`(K_{eq},)`.
    G : ndarray, optional
        The matrix :math:`G` for the inequality constraints, :math:`Gq \le h`.
        Its shape is :math:`(K_{ineq}, S)`, where :math:`K_{ineq}` is the number
        of inequality constraints. Defaults to *None* if no inequality constraints
        are present.
    h : ndarray, optional
        The target vector :math:`h` for the inequality constraints. Its shape is
        :math:`(K_{ineq},)`. Defaults to *None* if no inequality constraints are
        present.
    method : {'TNC', 'L-BFGS-B'}, optional
        The optimization method to be used by `scipy.optimize.minimize`.
        Supported options are `'TNC'` and `'L-BFGS-B'`. If *None*, the function
        defaults to `'TNC'`, which is generally faster for the current SciPy
        build.

    Returns
    -------
    q : (S, 1) ndarray
        The posterior probability vector, :math:`q`, in column-vector form,
        satisfying the given constraints while minimizing relative entropy to `p`.

    Raises
    ------
    ValueError
        If an unsupported `method` is specified.

    Notes
    -----
    This function is an adaptation from the `fortitudo.tech` open-source package
    (https://github.com/fortitudo-tech/fortitudo.tech). The core methodology is
    described in Meucci (2008). The dual problem is minimized, and the
    primal solution (posterior probabilities) is recovered from the optimal Lagrange
    multipliers.
    """
    opt_method = method or "TNC"
    if opt_method not in ("TNC", "L-BFGS-B"):
        raise ValueError(
            f"Method {opt_method} not supported. Choose 'TNC' or 'L-BFGS-B'."
        )

    p_col = p.reshape(-1, 1)
    b_col = b.reshape(-1, 1)

    num_equalities = b_col.shape[0]

    if G is None or h is None:
        current_lhs = A
        current_rhs_stacked = b_col
        bounds_lower = [-np.inf] * num_equalities
        bounds_upper = [np.inf] * num_equalities
    else:
        h_col = h.reshape(-1, 1)
        num_inequalities = h_col.shape[0]
        current_lhs = np.vstack((A, G))
        current_rhs_stacked = np.vstack((b_col, h_col))
        bounds_lower = [-np.inf] * num_equalities + [0.0] * num_inequalities
        bounds_upper = [np.inf] * (num_equalities + num_inequalities)

    log_p_col = np.log(p_col)

    initial_lagrange_multipliers = np.zeros(current_lhs.shape[0])
    optimizer_bounds = Bounds(bounds_lower, bounds_upper)

    solution = minimize(
        _entropy_pooling_dual_objective,
        x0=initial_lagrange_multipliers,
        args=(log_p_col, current_lhs, current_rhs_stacked.squeeze()),
        method=opt_method,
        jac=True,
        bounds=optimizer_bounds,
        options={"maxiter": 1000, "maxfun": 10000},
    )

    optimal_lagrange_multipliers_col = solution.x[:, np.newaxis]

    q_posterior = np.exp(
        log_p_col - 1.0 - current_lhs.T @ optimal_lagrange_multipliers_col
    )

    return q_posterior

class FlexibleViewsProcessor:
    r"""Entropy‑pooling engine with fully flexible moment views.

    The `FlexibleViewsProcessor` class provides a robust framework for adjusting a
    discrete **prior** distribution of multivariate asset returns to incorporate
    user-specified *views*. This is achieved by minimizing the relative entropy
    (Kullback-Leibler divergence) between the prior and the new, "posterior"
    distribution. The class implements the *Fully Flexible Views*
    methodology proposed by Attilio Meucci, supporting views on
    various statistical moments, including **means**, **variances**, **skewnesses**,
    and **correlations**. It supports both *simultaneous* (“one‑shot”) and
    *iterated* (block‑wise) entropy pooling.

    Mathematical background
    -----------------------
    Let :math:`R \in \mathbb{R}^{S\times N}` be a scenario matrix representing :math:`S`
    scenarios for :math:`N` asset returns, with associated prior probabilities
    :math:`p^{(0)} \in (0,1)^S`. The entropy pooling problem is formally stated as:

    .. math::

       \min_{q \in \Delta_S} &\; D_{\mathrm{KL}}(q\,\|\,p^{(0)}) \\
       \text{s.t.} &\; Eq = b, \\
                   &\; Gq \le h,

    where :math:`\Delta_S` denotes the probability simplex (i.e., :math:`q_s > 0` for
    all :math:`s` and :math:`\sum_{s=1}^S q_s = 1`). The matrices :math:`E` and :math:`G`,
    along with vectors :math:`b` and :math:`h`, encode the user's views as linear
    constraints on the posterior probabilities :math:`q`. The minimization of this
    problem is efficiently performed by minimizing its dual formulation, handled by
    the internal helper function :py:func:`_entropy_pooling_dual_objective`.

    For practitioners
    ~~~~~~~~~~~~~~~~~
    * **Plug‑and‑play Scenario Handling:** Users can either provide historical
        returns directly or specify prior mean and covariance, allowing the
        processor to synthesize scenarios. The output includes posterior moments
        (mean, covariance) and the adjusted probabilities.
    * **Sequential Updating (Iterated EP):** By setting `sequential=True`, the
        class applies view blocks (e.g., mean views, then volatility views) in a
        predefined order (*mean → vol → skew → corr*). This iterated approach,
        also known as Sequential Entropy Pooling (SeqEP), can lead to
        significantly better solutions and ensure logical consistency, especially
        when views on higher-order moments (like variance or skewness) implicitly
        depend on lower-order moments (like the mean).
        The original EP approach might introduce strong implicit views by fixing
        parameters to their prior values.
    * **Flexible Inequality Views:** Views can be specified not only as equalities
        but also as inequalities (e.g., '>=', '<=', '>', '<'). For instance,
        `vol_views={'Equity US': ('<=', 0.20)}` sets an upper bound on the
        volatility. Equality is the default if no operator is specified.

    Parameters
    ----------
    prior_returns : (S, N) ndarray or DataFrame, optional
        A matrix or DataFrame of historical or simulated prior scenarios. `S` is the
        number of scenarios, and `N` is the number of assets/risk factors. If
        provided, `prior_mean` and `prior_cov` are ignored.
    prior_probabilities : (S,) array_like, optional
        A vector of prior scenario weights. If not provided, a uniform distribution
        (i.e., `1/S` for each scenario) is assumed.
    prior_mean : (N,) array_like, optional
        The mean vector used for synthesizing scenarios when `prior_returns` is not supplied.
    prior_cov : (N, N) array_like, optional
        The covariance matrix used for synthesizing scenarios when `prior_returns` is not supplied.
    distribution_fn : callable, optional
        A custom function for generating synthetic scenarios when `prior_returns`
        is not supplied. The function signature should be
        `f(mu: np.ndarray, cov: np.ndarray, n: int, rng: np.random.Generator) -> np.ndarray`
        returning an `(n, N)` array. If omitted,
        :py:func:`numpy.random.Generator.multivariate_normal` is used.
    num_scenarios : int, default ``10000``
        The number of synthetic scenarios to generate if `prior_returns` is not
        provided. Defaults to 10,000.
    random_state : int or numpy.random.Generator, optional
        A seed or a `numpy.random.Generator` instance to ensure reproducibility
        when generating synthetic scenarios via `distribution_fn` or
        `numpy.random.multivariate_normal`.
    mean_views, vol_views, corr_views, skew_views : mapping or array_like, optional
        View payloads. Keys are asset labels (or pairs for correlations);
        values are either a scalar *x* (equality) or a 2‑tuple such as
        ``('>=', x)``.
    sequential : bool, default ``False``
        If ``True``, views are applied sequentially (iterated EP). The views are
        processed in the order *mean → vol → skew → corr*. If ``False``,
        all views are processed simultaneously in a single EP optimization.

    Attributes
    ----------
    posterior_probabilities : (S, 1) ndarray
        The optimal probability vector :math:`q`.
    posterior_returns : ndarray or Series
        The posterior mean.
    posterior_cov : ndarray or DataFrame
        The posterior covariance.

    Examples
    --------
    >>> import numpy as np
    >>> import pandas as pd
    >>> from scipy.stats import multivariate_normal
    >>>
    >>> # Example with historical returns
    >>> np.random.seed(42)
    >>> returns_data = np.random.randn(100, 3) # S=100 scenarios, N=3 assets
    >>> return_df = pd.DataFrame(returns_data, columns=['Asset A', 'Asset B', 'Asset C'])
    >>>
    >>> # Initialize with historical returns and views
    >>> fp_hist = FlexibleViewsProcessor(
    ...     prior_returns=return_df,
    ...     mean_views={'Asset A': 0.05, 'Asset B': ('>=', 0.01)},
    ...     vol_views={'Asset A': ('<=', 0.15)},
    ...     sequential=True, # Apply views sequentially
    ... )
    >>> q_hist = fp_hist.get_posterior_probabilities()
    >>> mu_post_hist, cov_post_hist = fp_hist.get_posterior()
    >>> print("Posterior Mean (Historical):", mu_post_hist)
    >>> print("Posterior Covariance (Historical):\n", cov_post_hist)
    >>>
    >>> # Example with synthesized scenarios
    >>> prior_mu = np.array([0.01, 0.02])
    >>> prior_sigma = np.array([[0.01, 0.005], [0.005, 0.015]])
    >>>
    >>> # Initialize with mean and covariance, synthesizing 5000 scenarios
    >>> fp_synth = FlexibleViewsProcessor(
    ...     prior_mean=prior_mu,
    ...     prior_cov=prior_sigma,
    ...     num_scenarios=5000,
    ...     random_state=123,
    ...     corr_views={('0', '1'): 0.8}, # View on correlation between asset 0 and 1
    ... )
    >>> q_synth = fp_synth.get_posterior_probabilities()
    >>> mu_post_synth, cov_post_synth = fp_synth.get_posterior()
    >>> print("\nPosterior Mean (Synthesized):", mu_post_synth)
    >>> print("Posterior Covariance (Synthesized):\n", cov_post_synth)
    """
    def __init__(
        self,
        prior_returns: Optional[Union[np.ndarray, "pd.DataFrame"]] = None,
        prior_probabilities: Optional[Union[np.ndarray, "pd.Series"]] = None,
        *,
        prior_mean: Optional[Union[np.ndarray, "pd.Series"]] = None,
        prior_cov: Optional[Union[np.ndarray, "pd.DataFrame"]] = None,
        distribution_fn: Optional[
            Callable[[np.ndarray, np.ndarray, int, Any], np.ndarray]
        ] = None,
        num_scenarios: int = 10000,
        random_state: Any = None,
        mean_views: Any = None,
        vol_views: Any = None,
        corr_views: Any = None,
        skew_views: Any = None,
        sequential: bool = False,
    ):
        if prior_returns is not None:
            if isinstance(prior_returns, pd.DataFrame):
                self.R = prior_returns.values
                self.assets = list(prior_returns.columns)
                self._use_pandas = True
            else:
                self.R = np.atleast_2d(np.asarray(prior_returns, float))
                self.assets = [str(i) for i in range(self.R.shape[1])]
                self._use_pandas = False

            S, N = self.R.shape

            if prior_probabilities is None:
                self.p0 = np.full((S, 1), 1.0 / S)
            else:
                p_array = np.asarray(prior_probabilities, float).ravel()
                if p_array.size != S:
                    raise ValueError(
                        "`prior_probabilities` must match the number of scenarios."
                    )
                self.p0 = p_array.reshape(-1, 1)

        else:
            if prior_mean is None or prior_cov is None:
                raise ValueError(
                    "Provide either `prior_returns` or both `prior_mean` and `prior_cov`."
                )

            if isinstance(prior_mean, pd.Series):
                mu = prior_mean.values.astype(float)
                self.assets = list(prior_mean.index)
                self._use_pandas = True
            else:
                mu = np.asarray(prior_mean, float).ravel()
                self.assets = [str(i) for i in range(mu.size)]
                self._use_pandas = False

            if isinstance(prior_cov, pd.DataFrame):
                cov = prior_cov.values.astype(float)
                if not self._use_pandas:
                    self.assets = list(prior_cov.index)
                    self._use_pandas = True
            else:
                cov = np.asarray(prior_cov, float)

            N = mu.size

            cov = cov + np.eye(N) * 1e-6

            rng = np.random.default_rng(random_state)

            if distribution_fn is None:
                self.R = rng.multivariate_normal(mu, cov, size=num_scenarios)
            else:
                try:
                    self.R = distribution_fn(mu, cov, num_scenarios, rng)
                except TypeError:
                    self.R = distribution_fn(mu, cov, num_scenarios)

            self.R = np.atleast_2d(np.asarray(self.R, float))
            if self.R.shape != (num_scenarios, N):
                raise ValueError(
                    "`distribution_fn` must return shape "
                    f"({num_scenarios}, {N}), got {self.R.shape}."
                )

            S = num_scenarios
            self.p0 = np.full((S, 1), 1.0 / S)

        self.mu0 = (self.R.T @ self.p0).flatten()
        self.cov0 = np.cov(self.R.T, aweights=self.p0.flatten())
        self.var0 = np.diag(self.cov0)

        def _vec_to_dict(vec_like, name):
            if vec_like is None:
                return {}
            if isinstance(vec_like, dict):
                return vec_like
            vec = np.asarray(vec_like, float).ravel()
            if vec.size != len(self.assets):
                raise ValueError(f"`{name}` must have length {len(self.assets)} matching the number of assets.")
            return {a: vec[i] for i, a in enumerate(self.assets)}

        self.mean_views = _vec_to_dict(mean_views, "mean_views")
        self.vol_views = _vec_to_dict(vol_views, "vol_views")
        self.skew_views = _vec_to_dict(skew_views, "skew_views")
        self.corr_views = corr_views or {}
        self.sequential = bool(sequential)

        self.posterior_probabilities = self._compute_posterior_probabilities()

        q = self.posterior_probabilities
        mu_post = (self.R.T @ q).flatten()
        cov_post = np.cov(self.R.T, aweights=q.flatten(), bias=True)

        if self._use_pandas:
            self.posterior_returns = pd.Series(mu_post, index=self.assets)
            self.posterior_cov = pd.DataFrame(
                cov_post, index=self.assets, columns=self.assets
            )
        else:
            self.posterior_returns = mu_post
            self.posterior_cov = cov_post

    @staticmethod
    def _parse_view(v: Any) -> Tuple[str, float]:
        r"""
        Converts a raw view value into a standardized (operator, target) tuple.

        This static method provides flexibility in how views are specified. A view
        can be a simple scalar (implying an equality constraint) or a tuple
        containing an operator string and a scalar target.

        Accepted syntaxes:
        -----------------
        * ``x`` (e.g., `0.03`)   → `('==', x)`: Implies an equality view.
        * ``('>=', x)`` (e.g., `('>=', 0.05)`) → `('>=', x)`: Implies a greater-than-or-equal-to inequality view.
        * Similar for `'<=', '>', '<'`.

        For **relative mean views** (e.g., `mean_views={('Asset A', 'Asset B'): ('>=', 0.0)}`),
        the target `x` is interpreted as the desired difference between the means
        (e.g., :math:`\mu_1 - \mu_2 \ge x`).

        Parameters
        ----------
        v : Any
            The raw view value, which can be a scalar or a tuple.

        Returns
        -------
        Tuple[str, float]
            A tuple containing the operator string ('==', '>=', '<=', '>', '<')
            and the numerical target value.
        """
        if (
            isinstance(v, (list, tuple))
            and len(v) == 2
            and v[0] in ("==", ">=", "<=", ">", "<")
        ):
            return v[0], float(v[1])
        return "==", float(v)

    def _asset_idx(self, key) -> int:
        """
        Returns the integer index (position) of an asset given its label or numeric string.

        This internal helper method handles the mapping from user-friendly asset
        labels (strings or integers from pandas) to the zero-based integer indices
        used in NumPy arrays.

        Parameters
        ----------
        key : Any
            The asset label. This can be the exact label used during initialization
            (e.g., column name for a DataFrame, or an integer if `range` was used),
            or a numeric string that can be cast to an integer (e.g., "0", "1").

        Returns
        -------
        int
            The zero-based integer index of the asset within the scenario matrix.

        Raises
        ------
        ValueError
            If the asset label `key` is not recognized or found in the list of assets.
        """
        if key in self.assets:
            return self.assets.index(key)
        if isinstance(key, str) and key.isdigit():
            k_int = int(key)
            if k_int in self.assets:
                return self.assets.index(k_int)
        raise ValueError(f"Asset label '{key}' not recognised.")

    def _build_constraints(
        self,
        view_dict: Dict,
        moment_type: str,
        mu: np.ndarray,
        var: np.ndarray,
    ) -> Tuple[List[np.ndarray], List[float], List[np.ndarray], List[float]]:
        """
        Translates a dictionary of views for a specific moment type into lists of
        equality and inequality constraints suitable for the `entropy_pooling` function.

        This method is crucial for converting high-level user views (e.g., "mean of
        Asset A is 5%") into the low-level linear constraints on probabilities
        (:math:`Eq=b`, :math:`Gq \le h`) required by the entropy pooling solver.
        The conversion leverages properties of expected values and higher moments
        (e.g., :math:`\mathbb{E}[R^2] = \text{Var}[R] + (\mathbb{E}[R])^2`).

        Parameters
        ----------
        view_dict : Dict
            A dictionary containing views for a specific moment type (e.g.,
            `self.mean_views`, `self.vol_views`). Keys are asset labels (or tuples
            for combined assets), and values are the view specifications.
        moment_type : str
            A string indicating the type of moment view to process.
            Accepted values are "mean", "vol" (volatility), "skew" (skewness),
            and "corr" (correlation).
        mu : (N,) ndarray
            The current mean vector of the asset returns. In sequential EP, this is
            the posterior mean from previous steps; in simultaneous EP, it's the prior mean.
            Used to linearize constraints for higher-order moments.
        var : (N,) ndarray
            The current variance vector of the asset returns. In sequential EP, this is
            the posterior variance from previous steps; in simultaneous EP, it's the prior variance.
            Used to linearize constraints for higher-order moments.

        Returns
        -------
        Tuple[List[np.ndarray], List[float], List[np.ndarray], List[float]]
            A tuple containing four lists:
            * `A_eq`: List of NumPy arrays, where each array is a row for the
                equality constraint matrix :math:`E`.
            * `b_eq`: List of floats, where each float is a target value for
                the equality constraints :math:`b`.
            * `G_ineq`: List of NumPy arrays, where each array is a row for the
                inequality constraint matrix :math:`G`.
            * `h_ineq`: List of floats, where each float is a target value for
                the inequality constraints :math:`h`.

        Raises
        ------
        ValueError
            If an unknown `moment_type` is provided.

        Notes
        -----
        For higher-order moments (volatility, skewness, correlation), the views
        are inherently non-linear in probabilities. To convert them
        into linear constraints, this method fixes lower-order moments (e.g.,
        mean and variance for skewness views) to their *current* values (`mu`, `var`).
        In the original EP, these would be fixed to prior values. In
        Sequential EP, these values are updated iteratively.

        * **Mean views**: `E[R_i] = target` directly translates to `sum(p_j * R_j_i) = target`.
            Relative mean views `E[R_i - R_j] = target` translate to `sum(p_j * (R_j_i - R_j_j)) = target`.
        * **Volatility views**: `StdDev[R_i] = target` implies `Var[R_i] = target^2`.
            Since `Var[R_i] = E[R_i^2] - (E[R_i])^2`, the constraint becomes
            `E[R_i^2] = target^2 + (E[R_i])^2`. This is linear in probabilities if `E[R_i]`
            is fixed (using the `mu` parameter).
        * **Skewness views**: `Skew[R_i] = target` implies a constraint on `E[R_i^3]`.
            `E[R_i^3] = Skew[R_i] * StdDev[R_i]^3 + 3*E[R_i]*Var[R_i] + E[R_i]^3`.
            This is linear in probabilities if `E[R_i]` and `Var[R_i]` are fixed.
        * **Correlation views**: `Corr[R_i, R_j] = target` implies a constraint on `E[R_i R_j]`.
            `E[R_i R_j] = Corr[R_i, R_j] * StdDev[R_i] * StdDev[R_j] + E[R_i] * E[R_j]`.
            This is linear in probabilities if `E[R_i]`, `E[R_j]`, `StdDev[R_i]`, `StdDev[R_j]` are fixed.
        """
        A_eq, b_eq, G_ineq, h_ineq = [], [], [], []
        R = self.R

        def add(op, row, raw):
            if op == "==":
                A_eq.append(row)
                b_eq.append(raw)
            elif op in ("<=", "<"):
                G_ineq.append(row)
                h_ineq.append(raw)
            else:
                G_ineq.append(-row)
                h_ineq.append(-raw)

        if moment_type == "mean":
            for key, vw in view_dict.items():
                op, tgt = self._parse_view(vw)

                if isinstance(key, tuple) and len(key) == 2:
                    a1, a2 = key
                    i, j = self._asset_idx(a1), self._asset_idx(a2)
                    row = R[:, i] - R[:, j]
                    add(op, row, tgt)
                else:
                    idx = self._asset_idx(key)
                    add(op, R[:, idx], tgt)

        elif moment_type == "vol":
            for asset, vw in view_dict.items():
                op, tgt = self._parse_view(vw)
                idx = self._asset_idx(asset)
                raw = tgt**2 + mu[idx] ** 2
                add(op, R[:, idx] ** 2, raw)

        elif moment_type == "skew":
            for asset, vw in view_dict.items():
                op, tgt = self._parse_view(vw)
                idx = self._asset_idx(asset)
                s = np.sqrt(var[idx])
                raw = tgt * s**3 + 3 * mu[idx] * var[idx] + mu[idx] ** 3
                add(op, R[:, idx] ** 3, raw)

        elif moment_type == "corr":
            for (a1, a2), vw in view_dict.items():
                op, tgt = self._parse_view(vw)
                i = self._asset_idx(a1)
                j = self._asset_idx(a2)
                s_i, s_j = np.sqrt(var[i]), np.sqrt(var[j])
                raw = tgt * s_i * s_j + mu[i] * mu[j]
                add(op, R[:, i] * R[:, j], raw)

        else:
            raise ValueError(f"Unknown moment type '{moment_type}'.")

        return A_eq, b_eq, G_ineq, h_ineq

    def _compute_posterior_probabilities(self) -> np.ndarray:
        """
        The core Entropy Pooling (EP) logic. This method orchestrates the application
        of views, supporting both simultaneous ("one-shot") and sequential
        ("iterated") processing. It does not handle confidence blending, assuming
        full confidence in the provided views for this step.

        The general EP problem aims to find a new probability vector `q` that
        minimizes relative entropy to the prior `p0` subject to linear constraints
        derived from the views.

        Returns
        -------
        np.ndarray
            The (S x 1) posterior probability vector `q`.
        """
        R, p0 = self.R, self.p0
        mu_cur, var_cur = self.mu0.copy(), self.var0.copy()

        def do_ep(prior_probs, A_eq_list, b_eq_list, G_ineq_list, h_ineq_list):
            S = R.shape[0]
            A_eq_list.append(np.ones(S))
            b_eq_list.append(1.0)

            A = np.vstack(A_eq_list) if A_eq_list else np.zeros((0, S))
            b = np.array(b_eq_list, float).reshape(-1, 1) if b_eq_list else np.zeros((0, 1))

            if G_ineq_list:
                G = np.vstack(G_ineq_list)
                h = np.array(h_ineq_list, float).reshape(-1, 1)
            else:
                G, h = None, None

            return entropy_pooling(prior_probs, A, b, G, h)

        if not any((self.mean_views, self.vol_views, self.skew_views, self.corr_views)):
            return p0

        if self.sequential:
            q_last = p0
            view_blocks = [
                ("mean", self.mean_views),
                ("vol", self.vol_views),
                ("skew", self.skew_views),
                ("corr", self.corr_views),
            ]

            for mtype, vd in view_blocks:
                if vd:
                    Aeq, beq, G, h = self._build_constraints(vd, mtype, mu_cur, var_cur)
                    q_last = do_ep(q_last, Aeq, beq, G, h)

                    mu_cur = (R.T @ q_last).flatten()
                    var_cur = ((R - mu_cur) ** 2).T @ q_last
                    var_cur = var_cur.flatten()

            return q_last

        else:
            A_all, b_all, G_all, h_all = [], [], [], []
            view_blocks = [
                ("mean", self.mean_views),
                ("vol", self.vol_views),
                ("skew", self.skew_views),
                ("corr", self.corr_views),
            ]
            for mtype, vd in view_blocks:
                if vd:
                    Aeq, beq, G, h = self._build_constraints(vd, mtype, mu_cur, var_cur)
                    A_all.extend(Aeq)
                    b_all.extend(beq)
                    G_all.extend(G)
                    h_all.extend(h)

            return do_ep(p0, A_all, b_all, G_all, h_all)

    def get_posterior_probabilities(self) -> np.ndarray:
        """Return the (S × 1) posterior probability vector.

        This method provides access to the final probability distribution `q`
        computed by the entropy pooling process, which incorporates all specified
        views while remaining as close as possible to the original prior
        distribution.

        Returns
        -------
        np.ndarray
            The optimal posterior probability vector, `q`, in column-vector form.
        """
        return self.posterior_probabilities

    def get_posterior(
        self,
    ) -> Tuple[Union[np.ndarray, pd.Series], Union[np.ndarray, pd.DataFrame]]:
        """Return *(posterior mean, posterior covariance)*.

        This method provides the key outputs of the entropy pooling process:
        the mean vector and covariance matrix of asset returns under the new,
        posterior probability distribution. These moments reflect the impact
        of the incorporated views.

        Returns
        -------
        Tuple[Union[np.ndarray, pd.Series], Union[np.ndarray, pd.DataFrame]]
            A tuple containing:
            * The posterior mean vector (as `np.ndarray` or `pd.Series`).
            * The posterior covariance matrix (as `np.ndarray` or `pd.DataFrame`).
            The type of return object (NumPy or Pandas) depends on the input
            type provided during the initialization of the `FlexibleViewsProcessor`.
        """
        return self.posterior_returns, self.posterior_cov
    
class BlackLittermanProcessor:
    r"""
    Bayesian Black–Litterman (BL) updater for *equality* **mean views**.

    The processor combines a *prior* distribution of excess returns
    :math:`\mathcal N(\boldsymbol\pi,\;\boldsymbol\Sigma)` with
    user-supplied views

    .. math::

       \mathbf P\,\boldsymbol\mu \;=\; \mathbf Q\;+\;\boldsymbol\varepsilon,
       \qquad
       \boldsymbol\varepsilon \sim \mathcal N\!\bigl(\mathbf 0,\,
       \boldsymbol\Omega\bigr),

    where

    * ``P`` (``self._p``) is the :math:`K\times N` **pick matrix** selecting
      linear combinations of the *N* asset means that are subject to views,
    * ``Q`` (``self._q``) is the :math:`K\times1` **view target** vector,
    * :math:`\boldsymbol\Omega` encodes view confidence as in
      He & Litterman :cite:p:`he2002intuition`,
      or via the Idzorek diagonal construction
      :cite:p:`idzorek2005step`.

    With the **shrinkage** scalar :math:`\tau>0` the posterior moments follow
    immediately from Bayesian mixed estimation
    :cite:p:`black1992global`

    .. math::
       :label: bl_posterior

       \begin{aligned}
       \boldsymbol\mu^{\star}
       &= \boldsymbol\pi
          + \tau\boldsymbol\Sigma\,\mathbf P^\top
          \bigl(\mathbf P\,\tau\boldsymbol\Sigma\,\mathbf P^\top
                +\boldsymbol\Omega\bigr)^{-1}
          \bigl(\mathbf Q - \mathbf P\,\boldsymbol\pi\bigr),\\
       \boldsymbol\Sigma^{\star}
       &= \boldsymbol\Sigma + \tau\boldsymbol\Sigma
          - \tau\boldsymbol\Sigma\,\mathbf P^\top
          \bigl(\mathbf P\,\tau\boldsymbol\Sigma\,\mathbf P^\top
                +\boldsymbol\Omega\bigr)^{-1}
          \mathbf P\,\tau\boldsymbol\Sigma.
       \end{aligned}

    Only **equality** mean views (absolute or relative) are implemented; the
    entropy-pooling framework in :class:`~FlexibleViewsProcessor` should be
    used for inequalities or higher-order moment constraints.

    Prior specification
    -------------------
    Exactly *one* of the following mutually exclusive inputs must be supplied
    to initialise :math:`\boldsymbol\pi`:

    1. ``pi`` – direct numeric vector.
    2. ``market_weights`` – reverse-optimised
       :math:`\boldsymbol\pi=\delta\boldsymbol\Sigma\mathbf w`
       (CAPM equilibrium) with
       **risk-aversion** :math:`\delta>0` :cite:p:`black1992global`.
    3. ``prior_mean`` – treat the sample mean as :math:`\boldsymbol\pi`.

    Parameters
    ----------
    prior_cov : (N, N) array_like
        Prior covariance :math:`\boldsymbol\Sigma`.
    prior_mean : (N,) array_like, optional
        Prior mean vector (exclusive with ``pi`` / ``market_weights``).
    market_weights : (N,) array_like, optional
        Market-cap weights used for CAPM reverse optimisation.
    risk_aversion : float, default 1.0
        Risk-aversion coefficient :math:`\delta\;(>0)`.
    tau : float, default 0.05
        Shrinkage scalar :math:`\tau` controlling the weight on the prior
        covariance; typical values 0.01–0.10
        :cite:p:`he2002intuition`.
    idzorek_use_tau : bool, default True
        If *True* the Idzorek confidence rule scales by
        :math:`\tau\boldsymbol\Sigma` (original He–Litterman convention);
        if *False* it uses :math:`\boldsymbol\Sigma` instead.
    pi : (N,) array_like, optional
        Direct prior mean (exclusive with the other two options above).
    mean_views : mapping or array_like, optional
        Equality mean views:

        * ``{'Asset': 0.02}`` (absolute)
        * ``{('A','B'): 0.00}`` (relative :math:`\mu_A-\mu_B = 0`)
        * length-*N* array (per-asset absolute views).

    view_confidences : float | sequence | dict, optional
        Idzorek confidences :math:`c_k\in(0,1]` per view.
    omega : {"idzorek"} | array_like, optional
        View covariance :math:`\boldsymbol\Omega`.
        * ``"idzorek"`` – derive from confidences.
        * vector length *K* – treated as diagonal.
        * full :math:`K\times K` matrix – used verbatim.
    verbose : bool, default False
        Print intermediate diagnostics.

    Attributes
    ----------
    posterior_mean : ndarray or pandas.Series
        :math:`\boldsymbol\mu^{\star}` from Eq. :eq:`bl_posterior`.
    posterior_cov : ndarray or pandas.DataFrame
        :math:`\boldsymbol\Sigma^{\star}` from Eq. :eq:`bl_posterior`.

    Methods
    -------
    get_posterior() → (posterior_mean, posterior_cov)
        Return the posterior moments in the same *NumPy / Pandas* flavour as
        the inputs.

    Examples
    --------
    >>> bl = BlackLittermanProcessor(
    ...         prior_cov=cov,
    ...         market_weights=cap_weights,
    ...         risk_aversion=2.5,
    ...         mean_views={('EM', 'DM'): 0.03},
    ...         view_confidences={'EM,DM': 0.60},
    ...         omega='idzorek')
    >>> mu_bl, sigma_bl = bl.get_posterior()

    """
    def get_posterior(
        self,
    ) -> Tuple[Union[np.ndarray, "pd.Series"], Union[np.ndarray, "pd.DataFrame"]]:
        """:no-index:"""
        return self._posterior_mean, self._posterior_cov

    def __init__(
        self,
        *,
        prior_cov: Union[np.ndarray, "pd.DataFrame"],
        prior_mean: Optional[Union[np.ndarray, "pd.Series"]] = None,
        market_weights: Optional[Union[np.ndarray, "pd.Series"]] = None,
        risk_aversion: float = 1.0,
        tau: float = 0.05,
        idzorek_use_tau: bool = True,
        pi: Optional[Union[np.ndarray, "pd.Series"]] = None,
        mean_views: Any = None,
        view_confidences: Any = None,
        omega: Any = None,
        verbose: bool = False,
    ) -> None:

        # ---------- Σ (prior covariance) --------------------------------
        self._is_pandas: bool = isinstance(prior_cov, pd.DataFrame)
        self._assets: List[Union[str, int]] = (
            list(prior_cov.index)
            if self._is_pandas
            else list(range(np.asarray(prior_cov).shape[0]))
        )
        self._sigma: np.ndarray = np.asarray(prior_cov, dtype=float)
        n_assets: int = self._sigma.shape[0]

        if self._sigma.shape != (n_assets, n_assets):
            raise ValueError("prior_cov must be square (N, N).")
        if not np.allclose(self._sigma, self._sigma.T, atol=1e-8):
            warnings.warn("prior_cov not symmetric; symmetrising.")
            self._sigma = 0.5 * (self._sigma + self._sigma.T)

        if risk_aversion <= 0.0:
            raise ValueError("risk_aversion must be positive.")
        self._tau: float = float(tau)

        if pi is not None:
            self._pi = np.asarray(pi, dtype=float).reshape(-1, 1)
            src = "user π"
        elif market_weights is not None:
            weights = np.asarray(market_weights, dtype=float).ravel()
            if weights.size != n_assets:
                raise ValueError("market_weights length mismatch.")
            weights /= weights.sum()
            self._pi = risk_aversion * self._sigma @ weights.reshape(-1, 1)
            src = "δ Σ w"
        elif prior_mean is not None:
            self._pi = np.asarray(prior_mean, dtype=float).reshape(-1, 1)
            src = "prior_mean"
        else:
            raise ValueError("Provide exactly one of pi, market_weights or prior_mean.")
        if verbose:
            print(f"[BL] π source: {src}.")

        def _vec_to_dict(vec_like):
            if vec_like is None:
                return {}
            if isinstance(vec_like, dict):
                return vec_like
            vec = np.asarray(vec_like, float).ravel()
            if vec.size != n_assets:
                raise ValueError(f"`mean_views` must have length {n_assets}.")
            return {self._assets[i]: vec[i] for i in range(n_assets)}

        mv_dict = _vec_to_dict(mean_views)
        self._p, self._q, view_keys = self._build_views(mv_dict)
        self._k: int = self._p.shape[0]
        if verbose:
            print(f"[BL] Built P {self._p.shape}, Q {self._q.shape}.")

        # ---------- confidences & Ω -------------------------------------
        self._conf: Optional[np.ndarray] = self._parse_conf(view_confidences, view_keys)
        self._idzorek_use_tau = bool(idzorek_use_tau)
        self._omega: np.ndarray = self._build_omega(omega, verbose)

        # ---------- posterior -------------------------------------------
        self._posterior_mean, self._posterior_cov = self._compute_posterior(verbose)
        if self._is_pandas:
            self._posterior_mean = pd.Series(self._posterior_mean, index=self._assets)
            self._posterior_cov = pd.DataFrame(
                self._posterior_cov, index=self._assets, columns=self._assets
            )

    # ------------------------------------------------------------------ #
    # internal utilities
    # ------------------------------------------------------------------ #
    # asset index lookup
    def _asset_index(self, label: Union[str, int]) -> int:
        if label in self._assets:
            return self._assets.index(label)
        if isinstance(label, str) and label.isdigit():
            idx = int(label)
            if idx < len(self._assets):
                return idx
        raise ValueError(f"Unknown asset label '{label}'.")

    # ---- views --------------------------------------------------------
    def _build_views(
        self, mean_views: Dict[Any, Any]
    ) -> Tuple[np.ndarray, np.ndarray, List[Any]]:
        rows: List[np.ndarray] = []
        targets: List[float] = []
        keys: List[Any] = []
        n = len(self._assets)

        for key, value in mean_views.items():
            # Accept either scalar or single-element tuple/list
            if isinstance(value, Sequence) and not isinstance(value, str):
                if len(value) != 1:
                    raise ValueError(
                        "Inequality views not supported – use scalar value."
                    )
                target = float(value[0])
            else:
                target = float(value)

            if isinstance(key, tuple):  # relative view μ_i − μ_j = target
                asset_i, asset_j = key
                i_idx, j_idx = self._asset_index(asset_i), self._asset_index(asset_j)
                row = np.zeros(n)
                row[i_idx], row[j_idx] = 1.0, -1.0
            else:  # absolute view μ_i = target
                idx = self._asset_index(key)
                row = np.zeros(n)
                row[idx] = 1.0

            rows.append(row)
            targets.append(target)
            keys.append(key)

        p_mat = np.vstack(rows) if rows else np.zeros((0, n))
        q_vec = (
            np.array(targets, dtype=float).reshape(-1, 1)
            if targets
            else np.zeros((0, 1))
        )
        return p_mat, q_vec, keys

    # ---- confidences --------------------------------------------------
    @staticmethod
    def _parse_conf(conf: Any, keys: List[Any]) -> Optional[np.ndarray]:
        if conf is None:
            return None
        if isinstance(conf, (int, float)):
            return np.full(len(keys), float(conf))
        if isinstance(conf, dict):
            return np.array([float(conf.get(k, 1.0)) for k in keys])
        arr = np.asarray(conf, dtype=float).ravel()
        if arr.size != len(keys):
            raise ValueError("view_confidences length mismatch.")
        return arr

    # ---- Ω construction ----------------------------------------------
    def _build_omega(self, omega: Any, verbose: bool) -> np.ndarray:
        if self._k == 0:  # no views → empty Ω
            return np.zeros((0, 0))

        tau_sigma = self._tau * self._sigma

        # -- Idzorek -----------------------------------------------------
        if isinstance(omega, str) and omega.lower() == "idzorek":
            if self._conf is None:
                raise ValueError("Idzorek requires view_confidences.")
            diag = []
            base_sigma = tau_sigma if self._idzorek_use_tau else self._sigma
            for i, conf in enumerate(self._conf):
                p_i = self._p[i : i + 1]  # (1, N)
                var_i = (p_i @ base_sigma @ p_i.T).item()  # σ²(view)
                c = np.clip(conf, 1e-6, 1.0 - 1e-6)
                factor = (1.0 - c) / c
                diag.append(factor * var_i)
            omega_mat = np.diag(diag)
            if verbose:
                suffix = "τ Σ" if self._idzorek_use_tau else "Σ"
                print(f"[BL] Ω from Idzorek confidences (base = {suffix}).")

        # -- default diagonal -------------------------------------------
        elif omega is None:
            omega_mat = np.diag(np.diag(self._p @ tau_sigma @ self._p.T))
            if verbose:
                print("[BL] Ω = τ·diag(P Σ Pᵀ).")

        # -- user-supplied ----------------------------------------------
        else:
            omega_arr = np.asarray(omega, dtype=float)
            if omega_arr.ndim == 1 and omega_arr.size == self._k:
                omega_mat = np.diag(omega_arr)
            elif omega_arr.shape == (self._k, self._k):
                omega_mat = omega_arr
            else:
                raise ValueError(
                    "omega must be 'idzorek', length-K vector, or K×K matrix."
                )
            if verbose:
                print("[BL] Using user-provided Ω.")

        return omega_mat

    # ---- posterior ----------------------------------------------------
    def _compute_posterior(self, verbose: bool) -> Tuple[np.ndarray, np.ndarray]:
        tau_sigma = self._tau * self._sigma

        if self._k == 0:  # no views: posterior = prior
            if verbose:
                print("[BL] No views → posterior = prior.")
            return self._pi.flatten(), self._sigma

        # P τ Σ Pᵀ + Ω
        mat_a = self._p @ tau_sigma @ self._p.T + self._omega  # (K, K)

        # Solve rather than invert for numerical stability
        rhs = self._q - self._p @ self._pi  # (K, 1)
        mean_shift = np.linalg.solve(mat_a, rhs)  # (K, 1)

        posterior_mean = (self._pi + tau_sigma @ self._p.T @ mean_shift).flatten()

        middle = tau_sigma @ self._p.T @ np.linalg.solve(mat_a, self._p @ tau_sigma)
        posterior_cov = self._sigma + tau_sigma - middle
        posterior_cov = 0.5 * (posterior_cov + posterior_cov.T)  # enforce symmetry

        if verbose:
            print("[BL] Posterior mean and covariance computed.")
        return posterior_mean, posterior_cov<|MERGE_RESOLUTION|>--- conflicted
+++ resolved
@@ -101,13 +101,7 @@
     x = np.exp(log_p_col - 1.0 - lhs.T @ lagrange_multipliers_col)
 
     rhs_vec = np.atleast_1d(rhs_squeezed)
-<<<<<<< HEAD
-    # The objective function to be minimized is the negative of the dual Lagrangian
     objective_value = -(-np.sum(x) - lagrange_multipliers @ rhs_vec)
-    # The gradient is computed for the minimization objective
-=======
-    objective_value = np.sum(x) + lagrange_multipliers @ rhs_vec
->>>>>>> fd32bddc
     gradient_vector = rhs_vec - (lhs @ x).squeeze()
 
     return 1000.0 * objective_value, 1000.0 * gradient_vector
